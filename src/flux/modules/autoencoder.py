from dataclasses import dataclass

import torch
from einops import rearrange
from torch import Tensor, nn


@dataclass
class AutoEncoderParams:
    resolution: int
    in_channels: int
    ch: int
    out_ch: int
    ch_mult: list[int]
    num_res_blocks: int
    z_channels: int
    scale_factor: float
    shift_factor: float


def swish(x: Tensor) -> Tensor:
    return x * torch.sigmoid(x)


class AttnBlock(nn.Module):
    def __init__(self, in_channels: int):
        super().__init__()
        self.in_channels = in_channels

        self.norm = nn.GroupNorm(num_groups=32, num_channels=in_channels, eps=1e-6, affine=True)

        self.q = nn.Conv2d(in_channels, in_channels, kernel_size=1)
        self.k = nn.Conv2d(in_channels, in_channels, kernel_size=1)
        self.v = nn.Conv2d(in_channels, in_channels, kernel_size=1)
        self.proj_out = nn.Conv2d(in_channels, in_channels, kernel_size=1)

    def attention(self, h_: Tensor) -> Tensor:
        h_ = self.norm(h_)
        q = self.q(h_)
        k = self.k(h_)
        v = self.v(h_)

        b, c, h, w = q.shape
        q = rearrange(q, "b c h w -> b 1 (h w) c").contiguous()
        k = rearrange(k, "b c h w -> b 1 (h w) c").contiguous()
        v = rearrange(v, "b c h w -> b 1 (h w) c").contiguous()
        h_ = nn.functional.scaled_dot_product_attention(q, k, v)

        return rearrange(h_, "b 1 (h w) c -> b c h w", h=h, w=w, c=c, b=b)

    def forward(self, x: Tensor) -> Tensor:
        return x + self.proj_out(self.attention(x))


class ResnetBlock(nn.Module):
    def __init__(self, in_channels: int, out_channels: int):
        super().__init__()
        self.in_channels = in_channels
        out_channels = in_channels if out_channels is None else out_channels
        self.out_channels = out_channels

        self.norm1 = nn.GroupNorm(num_groups=32, num_channels=in_channels, eps=1e-6, affine=True)
        self.conv1 = nn.Conv2d(in_channels, out_channels, kernel_size=3, stride=1, padding=1)
        self.norm2 = nn.GroupNorm(num_groups=32, num_channels=out_channels, eps=1e-6, affine=True)
        self.conv2 = nn.Conv2d(out_channels, out_channels, kernel_size=3, stride=1, padding=1)
        if self.in_channels != self.out_channels:
            self.nin_shortcut = nn.Conv2d(in_channels, out_channels, kernel_size=1, stride=1, padding=0)

    def forward(self, x):
        h = x
        h = self.norm1(h)
        h = swish(h)
        h = self.conv1(h)

        h = self.norm2(h)
        h = swish(h)
        h = self.conv2(h)

        if self.in_channels != self.out_channels:
            x = self.nin_shortcut(x)

        return x + h


class Downsample(nn.Module):
    def __init__(self, in_channels: int):
        super().__init__()
        # no asymmetric padding in torch conv, must do it ourselves
        self.conv = nn.Conv2d(in_channels, in_channels, kernel_size=3, stride=2, padding=0)

    def forward(self, x: Tensor):
        pad = (0, 1, 0, 1)  # 对应于 (left, right, top, bottom)
        x = nn.functional.pad(x, pad, mode="constant", value=0)  # 手动添加非对称padding，左0右1上0下1
        x = self.conv(x)
        return x


class Upsample(nn.Module):
    def __init__(self, in_channels: int):
        super().__init__()
        self.conv = nn.Conv2d(in_channels, in_channels, kernel_size=3, stride=1, padding=1)

    def forward(self, x: Tensor):
        x = nn.functional.interpolate(x, scale_factor=2.0, mode="nearest")  # 使用最近邻插值法进行上采样，cale_factor=2.0表示尺寸翻倍
        x = self.conv(x)
        return x


class Encoder(nn.Module):
    def __init__(
        self,
        resolution: int,
        in_channels: int,
        ch: int,
        ch_mult: list[int],
        num_res_blocks: int,
        z_channels: int,
    ):
        super().__init__()
        self.ch = ch
        self.num_resolutions = len(ch_mult)
        self.num_res_blocks = num_res_blocks
        self.resolution = resolution
        self.in_channels = in_channels
        # downsampling
        self.conv_in = nn.Conv2d(in_channels, self.ch, kernel_size=3, stride=1, padding=1)

        curr_res = resolution
        in_ch_mult = (1,) + tuple(ch_mult)
        self.in_ch_mult = in_ch_mult
        self.down = nn.ModuleList()
        block_in = self.ch
        for i_level in range(self.num_resolutions):
            block = nn.ModuleList()
            attn = nn.ModuleList()
            block_in = ch * in_ch_mult[i_level]
            block_out = ch * ch_mult[i_level]
            for _ in range(self.num_res_blocks):
                block.append(ResnetBlock(in_channels=block_in, out_channels=block_out))
                block_in = block_out
            down = nn.Module()
            down.block = block
            down.attn = attn
            if i_level != self.num_resolutions - 1:
                down.downsample = Downsample(block_in)
                curr_res = curr_res // 2
            self.down.append(down)

        # middle
        self.mid = nn.Module()
        self.mid.block_1 = ResnetBlock(in_channels=block_in, out_channels=block_in)
        self.mid.attn_1 = AttnBlock(block_in)
        self.mid.block_2 = ResnetBlock(in_channels=block_in, out_channels=block_in)

        # end
        self.norm_out = nn.GroupNorm(num_groups=32, num_channels=block_in, eps=1e-6, affine=True)
        self.conv_out = nn.Conv2d(block_in, 2 * z_channels, kernel_size=3, stride=1, padding=1)

    def forward(self, x: Tensor) -> Tensor:
        # downsampling
        hs = [self.conv_in(x)]
        for i_level in range(self.num_resolutions):
            for i_block in range(self.num_res_blocks):
                h = self.down[i_level].block[i_block](hs[-1])
                if len(self.down[i_level].attn) > 0:
                    h = self.down[i_level].attn[i_block](h)
                hs.append(h)
            if i_level != self.num_resolutions - 1:
                hs.append(self.down[i_level].downsample(hs[-1]))

        # middle
        h = hs[-1]
        h = self.mid.block_1(h)
        h = self.mid.attn_1(h)
        h = self.mid.block_2(h)
        # end
        h = self.norm_out(h)
        h = swish(h)
        h = self.conv_out(h)
        return h


class Decoder(nn.Module):
    def __init__(
        self,
        ch: int,
        out_ch: int,
        ch_mult: list[int],
        num_res_blocks: int,
        in_channels: int,
        resolution: int,
        z_channels: int,
    ):
        super().__init__()
        self.ch = ch
        self.num_resolutions = len(ch_mult)
        self.num_res_blocks = num_res_blocks
        self.resolution = resolution
        self.in_channels = in_channels
        self.ffactor = 2 ** (self.num_resolutions - 1)

        # compute in_ch_mult, block_in and curr_res at lowest res
        block_in = ch * ch_mult[self.num_resolutions - 1]
        curr_res = resolution // 2 ** (self.num_resolutions - 1)
        self.z_shape = (1, z_channels, curr_res, curr_res)

        # z to block_in
        self.conv_in = nn.Conv2d(z_channels, block_in, kernel_size=3, stride=1, padding=1)

        # middle
        self.mid = nn.Module()
        self.mid.block_1 = ResnetBlock(in_channels=block_in, out_channels=block_in)
        self.mid.attn_1 = AttnBlock(block_in)
        self.mid.block_2 = ResnetBlock(in_channels=block_in, out_channels=block_in)

        # upsampling
        self.up = nn.ModuleList()
        for i_level in reversed(range(self.num_resolutions)):
            block = nn.ModuleList()
            attn = nn.ModuleList()
            block_out = ch * ch_mult[i_level]
            for _ in range(self.num_res_blocks + 1):
                block.append(ResnetBlock(in_channels=block_in, out_channels=block_out))
                block_in = block_out
            up = nn.Module()
            up.block = block
            up.attn = attn
            if i_level != 0:
                up.upsample = Upsample(block_in)
                curr_res = curr_res * 2
            self.up.insert(0, up)  # prepend to get consistent order

        # end
        self.norm_out = nn.GroupNorm(num_groups=32, num_channels=block_in, eps=1e-6, affine=True)
        self.conv_out = nn.Conv2d(block_in, out_ch, kernel_size=3, stride=1, padding=1)

    def forward(self, z: Tensor) -> Tensor:
        # get dtype for proper tracing
        upscale_dtype = next(self.up.parameters()).dtype

        # z to block_in
        h = self.conv_in(z)

        # middle
        h = self.mid.block_1(h)
        h = self.mid.attn_1(h)
        h = self.mid.block_2(h)

        # cast to proper dtype
        h = h.to(upscale_dtype)
        # upsampling
        for i_level in reversed(range(self.num_resolutions)):
            for i_block in range(self.num_res_blocks + 1):
                h = self.up[i_level].block[i_block](h)
                if len(self.up[i_level].attn) > 0:
                    h = self.up[i_level].attn[i_block](h)
            if i_level != 0:
                h = self.up[i_level].upsample(h)

        # end
        h = self.norm_out(h)
        h = swish(h)
        h = self.conv_out(h)
        return h


class DiagonalGaussian(nn.Module):  # 基于重参数化技巧的高斯分布
    def __init__(self, sample: bool = True, chunk_dim: int = 1):
        super().__init__()
        self.sample = sample  # 否是采样
        self.chunk_dim = chunk_dim

    def forward(self, z: Tensor) -> Tensor:
        mean, logvar = torch.chunk(z, 2, dim=self.chunk_dim)  # z应该同时包含高斯分布的均值和对数方差，将其拆分开
        if self.sample:
            std = torch.exp(0.5 * logvar)  # 将对数方差转换为均方差
            return mean + std * torch.randn_like(mean)  # 基于重参数技巧采样
        else:  # 如果不采样直接返回均值
            return mean


class AutoEncoder(nn.Module):
    def __init__(self, params: AutoEncoderParams, sample_z: bool = False):
        super().__init__()
        self.params = params
        self.encoder = Encoder(
            resolution=params.resolution,
            in_channels=params.in_channels,
            ch=params.ch,
            ch_mult=params.ch_mult,
            num_res_blocks=params.num_res_blocks,
            z_channels=params.z_channels,
        )  # Uner风格的编码器
        self.decoder = Decoder(
            resolution=params.resolution,
            in_channels=params.in_channels,
            ch=params.ch,
            out_ch=params.out_ch,
            ch_mult=params.ch_mult,
            num_res_blocks=params.num_res_blocks,
            z_channels=params.z_channels,
<<<<<<< HEAD
        )  # Uner风格的解码器
        self.reg = DiagonalGaussian()  # 重参数化采样层
=======
        )
        self.reg = DiagonalGaussian(sample=sample_z)
>>>>>>> 1371b2bc

        self.scale_factor = params.scale_factor  # 缩放系数
        self.shift_factor = params.shift_factor  # 偏移系数

    def encode(self, x: Tensor) -> Tensor:
        z = self.reg(self.encoder(x))  # 编码器输出z，然后通过重参数化技巧从高斯分布中采样
        z = self.scale_factor * (z - self.shift_factor)  # 对z进行缩放和平移
        return z

    def decode(self, z: Tensor) -> Tensor:
        z = z / self.scale_factor + self.shift_factor  # 对z进行反向缩放和平移
        return self.decoder(z)  # 解码器输出解码后的图像

    def forward(self, x: Tensor) -> Tensor:
        return self.decode(self.encode(x))  # 编码器输出z，然后通过解码器得到解码后的图像<|MERGE_RESOLUTION|>--- conflicted
+++ resolved
@@ -299,13 +299,8 @@
             ch_mult=params.ch_mult,
             num_res_blocks=params.num_res_blocks,
             z_channels=params.z_channels,
-<<<<<<< HEAD
         )  # Uner风格的解码器
-        self.reg = DiagonalGaussian()  # 重参数化采样层
-=======
-        )
-        self.reg = DiagonalGaussian(sample=sample_z)
->>>>>>> 1371b2bc
+        self.reg = DiagonalGaussian(sample=sample_z)  # 重参数化采样层
 
         self.scale_factor = params.scale_factor  # 缩放系数
         self.shift_factor = params.shift_factor  # 偏移系数
