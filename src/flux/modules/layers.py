import math
from dataclasses import dataclass

import torch
from einops import rearrange
from torch import Tensor, nn

from flux.math import attention, rope


class EmbedND(nn.Module):
    """N维位置编码模块
    
    参数:
        dim (int): 位置编码维度, 通常为64或128
        theta (int): RoPE旋转角度参数, 通常为10000
        axes_dim (list[int]): 每个轴的编码维度, 如[32,32]表示2D位置编码,每个维度32
    """
    def __init__(self, dim: int = 64, theta: int = 10000, axes_dim: list[int] = [32, 32]):
        super().__init__()
        self.dim = dim  # 位置编码总维度，等于axes_dim之和
        self.theta = theta  # RoPE旋转参数
        self.axes_dim = axes_dim  # 每个轴的编码维度，如[32,32]表示2D位置编码,每个维度32
        
    def forward(self, ids: Tensor) -> Tensor:
        """前向传播
        
        参数:
            ids: shape为[batch_size, seq_len, n_axes]的位置索引张量，此处的seq_len是所有轴的编码维度之和
            
        返回:
            shape为[batch_size, 1, dim, 2, 2]的位置编码张量
        """
        n_axes = ids.shape[-1]  # 获取轴数,如2表示2D位置
        # 对每个轴应用RoPE编码并拼接
        emb = torch.cat(
            [rope(ids[..., i], self.axes_dim[i], self.theta) for i in range(n_axes)],
            dim=-3,
        )  # 每个轴的编码在-3维度上拼接，因为最后两个维度是旋转矩阵
        # 增加head维度
        return emb.unsqueeze(1)  # [B, 1, D, 2, 2]，D为总编码维度，2x2为RoPE的旋转矩阵


def timestep_embedding(t: Tensor, dim, max_period=10000, time_factor: float = 1000.0):
    """
    Create sinusoidal timestep embeddings.
    :param t: a 1-D Tensor of N indices, one per batch element.
                      These may be fractional.
    :param dim: the dimension of the output.
    :param max_period: controls the minimum frequency of the embeddings.
    :return: an (N, D) Tensor of positional embeddings.
    """
    t = time_factor * t  # 时间缩放因子可以放大时间，让编码更精细
    half = dim // 2  # sin、cos各占一半
    freqs = torch.exp(-math.log(max_period) * torch.arange(start=0, end=half, dtype=torch.float32) / half).to(
        t.device
    )

    args = t[:, None].float() * freqs[None]
    embedding = torch.cat([torch.cos(args), torch.sin(args)], dim=-1)
    if dim % 2:  # 如果维度不是2的倍数，补充一个零向量
        embedding = torch.cat([embedding, torch.zeros_like(embedding[:, :1])], dim=-1)
    if torch.is_floating_point(t):
        embedding = embedding.to(t)
    return embedding


class MLPEmbedder(nn.Module):
    def __init__(self, in_dim: int, hidden_dim: int):
        super().__init__()
        self.in_layer = nn.Linear(in_dim, hidden_dim, bias=True)
        self.silu = nn.SiLU()
        self.out_layer = nn.Linear(hidden_dim, hidden_dim, bias=True)

    def forward(self, x: Tensor) -> Tensor:
        return self.out_layer(self.silu(self.in_layer(x)))


class RMSNorm(torch.nn.Module):
    def __init__(self, dim: int):
        super().__init__()
        self.scale = nn.Parameter(torch.ones(dim))

    def forward(self, x: Tensor):
        x_dtype = x.dtype
        x = x.float()
        rrms = torch.rsqrt(torch.mean(x**2, dim=-1, keepdim=True) + 1e-6)
        return (x * rrms).to(dtype=x_dtype) * self.scale


class QKNorm(torch.nn.Module):
    def __init__(self, dim: int):
        super().__init__()
        self.query_norm = RMSNorm(dim)
        self.key_norm = RMSNorm(dim)

    def forward(self, q: Tensor, k: Tensor, v: Tensor) -> tuple[Tensor, Tensor]:
        q = self.query_norm(q)
        k = self.key_norm(k)
        return q.to(v), k.to(v)


class SelfAttention(nn.Module):
    def __init__(self, dim: int, num_heads: int = 8, qkv_bias: bool = False):
        super().__init__()
        self.num_heads = num_heads
        head_dim = dim // num_heads

        self.qkv = nn.Linear(dim, dim * 3, bias=qkv_bias)  # 维度是3是因为输出为qkv拼接
        self.norm = QKNorm(head_dim)
        self.proj = nn.Linear(dim, dim)

    def forward(self, x: Tensor, pe: Tensor) -> Tensor:
        qkv = self.qkv(x)  # 因为是自注意力，用x直接得到qkv拼接张量
        q, k, v = rearrange(qkv, "B L (K H D) -> K B H L D", K=3, H=self.num_heads)  # 拆分得到qkv
        q, k = self.norm(q, k, v)  # 归一化
        x = attention(q, k, v, pe=pe)  # 注意力计算
        x = self.proj(x)  # 投影
        return x


@dataclass
class ModulationOut:
    shift: Tensor  # 偏移量，加性调制项
    scale: Tensor  # 缩放因子，乘性调制项
    gate: Tensor  # 门控系数，控制调制项的激活


class Modulation(nn.Module):
    def __init__(self, dim: int, double: bool):
        super().__init__()
        self.is_double = double
        self.multiplier = 6 if double else 3
        self.lin = nn.Linear(dim, self.multiplier * dim, bias=True)

    def forward(self, vec: Tensor) -> tuple[ModulationOut, ModulationOut | None]:
        out = self.lin(nn.functional.silu(vec))[:, None, :].chunk(self.multiplier, dim=-1)

        return (
            ModulationOut(*out[:3]),
            ModulationOut(*out[3:]) if self.is_double else None,
        )


class DoubleStreamBlock(nn.Module):
    def __init__(self, hidden_size: int, num_heads: int, mlp_ratio: float, qkv_bias: bool = False):
        super().__init__()

        mlp_hidden_dim = int(hidden_size * mlp_ratio)
        self.num_heads = num_heads
        self.hidden_size = hidden_size
        self.img_mod = Modulation(hidden_size, double=True)
        self.img_norm1 = nn.LayerNorm(hidden_size, elementwise_affine=False, eps=1e-6)
        self.img_attn = SelfAttention(dim=hidden_size, num_heads=num_heads, qkv_bias=qkv_bias)

        self.img_norm2 = nn.LayerNorm(hidden_size, elementwise_affine=False, eps=1e-6)
        self.img_mlp = nn.Sequential(
            nn.Linear(hidden_size, mlp_hidden_dim, bias=True),
            nn.GELU(approximate="tanh"),
            nn.Linear(mlp_hidden_dim, hidden_size, bias=True),
        )

        self.txt_mod = Modulation(hidden_size, double=True)
        self.txt_norm1 = nn.LayerNorm(hidden_size, elementwise_affine=False, eps=1e-6)
        self.txt_attn = SelfAttention(dim=hidden_size, num_heads=num_heads, qkv_bias=qkv_bias)

        self.txt_norm2 = nn.LayerNorm(hidden_size, elementwise_affine=False, eps=1e-6)
        self.txt_mlp = nn.Sequential(
            nn.Linear(hidden_size, mlp_hidden_dim, bias=True),
            nn.GELU(approximate="tanh"),
            nn.Linear(mlp_hidden_dim, hidden_size, bias=True),
        )

    def forward(self, img: Tensor, txt: Tensor, vec: Tensor, pe: Tensor) -> tuple[Tensor, Tensor]:
        """
        参数:
            img: 图像张量 [batch, seq_len, hidden_size], 图片latent
            txt: 文本张量 [batch, seq_len, hidden_size]，prompt经过T5 encoder后的嵌入
            vec: 调制向量 [batch, hidden_size], 是prompt经过clip、时间经过位置编码，guidance经过位置编码后的拼接张量
            pe: 位置编码张量 [batch, 1, dim, 2, 2]
        
        返回:
            img: 处理后的图像张量 [batch, seq_len, hidden_size]
            txt: 处理后的文本张量 [batch, seq_len, hidden_size]
        """
        # 分别预测图片和文本的调制项
        img_mod1, img_mod2 = self.img_mod(vec)
        txt_mod1, txt_mod2 = self.txt_mod(vec)

        # prepare image for attention
        img_modulated = self.img_norm1(img)  # 归一化
        img_modulated = (1 + img_mod1.scale) * img_modulated + img_mod1.shift  # 调制
        img_qkv = self.img_attn.qkv(img_modulated)  # 单独使用图片自注意力模块中的qkv子模块从拼接在一起的qkv
        img_q, img_k, img_v = rearrange(img_qkv, "B L (K H D) -> K B H L D", K=3, H=self.num_heads)  # 拆分
        img_q, img_k = self.img_attn.norm(img_q, img_k, img_v)  # 单独使用图片自注意力模块中的归一化模块

        # prepare txt for attention
        txt_modulated = self.txt_norm1(txt)
        txt_modulated = (1 + txt_mod1.scale) * txt_modulated + txt_mod1.shift
        txt_qkv = self.txt_attn.qkv(txt_modulated)
        txt_q, txt_k, txt_v = rearrange(txt_qkv, "B L (K H D) -> K B H L D", K=3, H=self.num_heads)
        txt_q, txt_k = self.txt_attn.norm(txt_q, txt_k, txt_v)

        # run actual attention
        q = torch.cat((txt_q, img_q), dim=2)  # 文本和图片的q拼接
        k = torch.cat((txt_k, img_k), dim=2)  # 文本和图片的k拼接
        v = torch.cat((txt_v, img_v), dim=2)  # 文本和图片的v拼接

        attn = attention(q, k, v, pe=pe)  # 注意力计算  
        txt_attn, img_attn = attn[:, : txt.shape[1]], attn[:, txt.shape[1] :]  # 拆分出文本和图片的注意力结果

<<<<<<< HEAD
        # calculate the img bloks
        img = img + img_mod1.gate * self.img_attn.proj(img_attn)  # 先单独使用图片自注意力模块中的投影层转换，再乘上图片调制项的门控系数，最后加上图片调制项的偏移量
        img = img + img_mod2.gate * self.img_mlp((1 + img_mod2.scale) * self.img_norm2(img) + img_mod2.shift)  # 与图片调制项中的第二组调制参数组合
=======
        # calculate the img blocks
        img = img + img_mod1.gate * self.img_attn.proj(img_attn)
        img = img + img_mod2.gate * self.img_mlp((1 + img_mod2.scale) * self.img_norm2(img) + img_mod2.shift)
>>>>>>> 1371b2bc

        # calculate the txt blocks
        txt = txt + txt_mod1.gate * self.txt_attn.proj(txt_attn)
        txt = txt + txt_mod2.gate * self.txt_mlp((1 + txt_mod2.scale) * self.txt_norm2(txt) + txt_mod2.shift)
        return img, txt


class SingleStreamBlock(nn.Module):
    """
    A DiT block with parallel linear layers as described in
    https://arxiv.org/abs/2302.05442 and adapted modulation interface.
    """

    def __init__(
        self,
        hidden_size: int,
        num_heads: int,
        mlp_ratio: float = 4.0,
        qk_scale: float | None = None,
    ):
        super().__init__()
        self.hidden_dim = hidden_size
        self.num_heads = num_heads
        head_dim = hidden_size // num_heads
        self.scale = qk_scale or head_dim**-0.5

        self.mlp_hidden_dim = int(hidden_size * mlp_ratio)
        # qkv and mlp_in
        self.linear1 = nn.Linear(hidden_size, hidden_size * 3 + self.mlp_hidden_dim)  # 并行线性层，qkv转换时同时将mlp输入也预测处理
        # proj and mlp_out 
        self.linear2 = nn.Linear(hidden_size + self.mlp_hidden_dim, hidden_size)  # 并行线性层，mlp输出时同时将投影后的结果也预测处理

        self.norm = QKNorm(head_dim)

        self.hidden_size = hidden_size
        self.pre_norm = nn.LayerNorm(hidden_size, elementwise_affine=False, eps=1e-6)

        self.mlp_act = nn.GELU(approximate="tanh")
        self.modulation = Modulation(hidden_size, double=False)

    def forward(self, x: Tensor, vec: Tensor, pe: Tensor) -> Tensor:
        """
        参数:
            x: 输入张量 [batch, seq_len, hidden_size]，经过双流注意力模块后输出的image latent和prompt latent拼接后的张量
            vec: 调制向量 [batch, hidden_size], 是prompt经过clip、时间经过位置编码，guidance经过位置编码后的拼接张量
            pe: 位置编码张量 [batch, 1, dim, 2, 2]
        
        返回:
            x: 处理后的张量 [batch, seq_len, hidden_size]
        """
        mod, _ = self.modulation(vec)  # 调制，只预测一组调制参数
        x_mod = (1 + mod.scale) * self.pre_norm(x) + mod.shift  # 调制
        qkv, mlp = torch.split(self.linear1(x_mod), [3 * self.hidden_size, self.mlp_hidden_dim], dim=-1)  # 拆分

        q, k, v = rearrange(qkv, "B L (K H D) -> K B H L D", K=3, H=self.num_heads)
        q, k = self.norm(q, k, v)

        # compute attention
        attn = attention(q, k, v, pe=pe)
        # compute activation in mlp stream, cat again and run second linear layer
        output = self.linear2(torch.cat((attn, self.mlp_act(mlp)), 2))
        return x + mod.gate * output


class LastLayer(nn.Module):
    def __init__(self, hidden_size: int, patch_size: int, out_channels: int):
        super().__init__()
        self.norm_final = nn.LayerNorm(hidden_size, elementwise_affine=False, eps=1e-6)
        self.linear = nn.Linear(hidden_size, patch_size * patch_size * out_channels, bias=True)
        self.adaLN_modulation = nn.Sequential(nn.SiLU(), nn.Linear(hidden_size, 2 * hidden_size, bias=True))

    def forward(self, x: Tensor, vec: Tensor) -> Tensor:
        shift, scale = self.adaLN_modulation(vec).chunk(2, dim=1)
        x = (1 + scale[:, None, :]) * self.norm_final(x) + shift[:, None, :]
        x = self.linear(x)
        return x<|MERGE_RESOLUTION|>--- conflicted
+++ resolved
@@ -209,15 +209,9 @@
         attn = attention(q, k, v, pe=pe)  # 注意力计算  
         txt_attn, img_attn = attn[:, : txt.shape[1]], attn[:, txt.shape[1] :]  # 拆分出文本和图片的注意力结果
 
-<<<<<<< HEAD
-        # calculate the img bloks
+        # calculate the img blocks
         img = img + img_mod1.gate * self.img_attn.proj(img_attn)  # 先单独使用图片自注意力模块中的投影层转换，再乘上图片调制项的门控系数，最后加上图片调制项的偏移量
         img = img + img_mod2.gate * self.img_mlp((1 + img_mod2.scale) * self.img_norm2(img) + img_mod2.shift)  # 与图片调制项中的第二组调制参数组合
-=======
-        # calculate the img blocks
-        img = img + img_mod1.gate * self.img_attn.proj(img_attn)
-        img = img + img_mod2.gate * self.img_mlp((1 + img_mod2.scale) * self.img_norm2(img) + img_mod2.shift)
->>>>>>> 1371b2bc
 
         # calculate the txt blocks
         txt = txt + txt_mod1.gate * self.txt_attn.proj(txt_attn)
