--- conflicted
+++ resolved
@@ -625,32 +625,6 @@
 def load_flow_model(name: str, device: str | torch.device = "cuda", verbose: bool = True) -> Flux:
     # Loading Flux
     print("Init model")
-<<<<<<< HEAD
-    ckpt_path = configs[name].ckpt_path
-    lora_path = configs[name].lora_path
-    if (
-        ckpt_path is None
-        and configs[name].repo_id is not None
-        and configs[name].repo_flow is not None
-        and hf_download
-    ):
-        ckpt_path = hf_hub_download(configs[name].repo_id, configs[name].repo_flow)  # 从huggingface下载模型权重
-
-    with torch.device("meta" if ckpt_path is not None else device):
-        if lora_path is not None:
-            model = FluxLoraWrapper(params=configs[name].params).to(torch.bfloat16)  # 创建FluxLoraWrapper模型
-        else:
-            model = Flux(configs[name].params).to(torch.bfloat16)  # 创建Flux模型
-
-    if ckpt_path is not None:
-        print("Loading checkpoint")
-        # load_sft doesn't support torch.device
-        sd = load_sft(ckpt_path, device=str(device))
-        sd = optionally_expand_state_dict(model, sd)  # 处理模型权重加载时形状不匹配问题，更新state_dict
-        missing, unexpected = model.load_state_dict(sd, strict=False, assign=True)  # 加载state_dict
-        if verbose:
-            print_load_warning(missing, unexpected)
-=======
     config = configs[name]
 
     ckpt_path = str(get_checkpoint_path(config.repo_id, config.repo_flow, "FLUX_MODEL"))
@@ -668,16 +642,11 @@
     missing, unexpected = model.load_state_dict(sd, strict=False, assign=True)
     if verbose:
         print_load_warning(missing, unexpected)
->>>>>>> 1371b2bc
 
     if config.lora_repo_id is not None and config.lora_filename is not None:
         print("Loading LoRA")
-<<<<<<< HEAD
-        lora_sd = load_sft(configs[name].lora_path, device=str(device))  # 读取lora权重
-=======
         lora_path = str(get_checkpoint_path(config.lora_repo_id, config.lora_filename, "FLUX_LORA"))
         lora_sd = load_sft(lora_path, device=str(device))
->>>>>>> 1371b2bc
         # loading the lora params + overwriting scale values in the norms
         missing, unexpected = model.load_state_dict(lora_sd, strict=False, assign=True)  # 加载lora权重
         if verbose:
